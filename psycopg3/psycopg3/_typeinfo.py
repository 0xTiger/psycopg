--- conflicted
+++ resolved
@@ -88,11 +88,8 @@
 
         if isinstance(name, Composable):
             name = name.as_string(conn)
-<<<<<<< HEAD
-        cur = await conn.cursor(binary=True, row_factory=None)
-=======
-        cur = conn.cursor(binary=True)
->>>>>>> 431c83a0
+
+        cur = conn.cursor(binary=True, row_factory=None)
         await cur.execute(cls._info_query, {"name": name})
         recs: Sequence[Sequence[Any]] = await cur.fetchall()
         fields = [d[0] for d in cur.description or ()]
