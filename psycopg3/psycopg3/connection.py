--- conflicted
+++ resolved
@@ -28,14 +28,9 @@
 from . import encodings
 from .pq import ConnStatus, ExecStatus, TransactionStatus, Format
 from .sql import Composable
-<<<<<<< HEAD
 from .proto import PQGen, PQGenConn, RV, RowFactory, Query, Params
 from .proto import AdaptContext, ConnectionType
-=======
-from .proto import PQGen, PQGenConn, RV, Query, Params, AdaptContext
-from .proto import ConnectionType
 from .cursor import Cursor, AsyncCursor
->>>>>>> 431c83a0
 from .conninfo import make_conninfo
 from .generators import notifies
 from .transaction import Transaction, AsyncTransaction
@@ -449,40 +444,39 @@
         """Close the database connection."""
         self.pgconn.finish()
 
-<<<<<<< HEAD
+    @overload
     def cursor(
-        self,
-        name: str = "",
+        self, *, binary: bool = False, row_factory: Optional[RowFactory] = None
+    ) -> Cursor:
+        ...
+
+    @overload
+    def cursor(
+        self,
+        name: str,
+        *,
         binary: bool = False,
         row_factory: Optional[RowFactory] = None,
-    ) -> "Cursor":
-=======
-    @overload
-    def cursor(self, *, binary: bool = False) -> Cursor:
+    ) -> ServerCursor:
         ...
 
-    @overload
-    def cursor(self, name: str, *, binary: bool = False) -> ServerCursor:
-        ...
-
     def cursor(
-        self, name: str = "", *, binary: bool = False
+        self,
+        name: str = "",
+        *,
+        binary: bool = False,
+        row_factory: Optional[RowFactory] = None,
     ) -> Union[Cursor, ServerCursor]:
->>>>>>> 431c83a0
         """
         Return a new cursor to send commands and queries to the connection.
         """
         format = Format.BINARY if binary else Format.TEXT
-<<<<<<< HEAD
-        return self.cursor_factory(
-            self, format=format, row_factory=row_factory
-        )
-=======
         if name:
-            return ServerCursor(self, name=name, format=format)
+            return ServerCursor(
+                self, name=name, format=format, row_factory=row_factory
+            )
         else:
-            return Cursor(self, format=format)
->>>>>>> 431c83a0
+            return Cursor(self, format=format, row_factory=row_factory)
 
     def execute(
         self,
@@ -490,12 +484,8 @@
         params: Optional[Params] = None,
         *,
         prepare: Optional[bool] = None,
-<<<<<<< HEAD
         row_factory: Optional[RowFactory] = None,
-    ) -> "Cursor":
-=======
     ) -> Cursor:
->>>>>>> 431c83a0
         """Execute a query and return a cursor to read its results."""
         cur = self.cursor(row_factory=row_factory)
         return cur.execute(query, params, prepare=prepare)
@@ -612,40 +602,39 @@
     async def close(self) -> None:
         self.pgconn.finish()
 
-<<<<<<< HEAD
-    async def cursor(
-        self,
-        name: str = "",
+    @overload
+    def cursor(
+        self, *, binary: bool = False, row_factory: Optional[RowFactory] = None
+    ) -> AsyncCursor:
+        ...
+
+    @overload
+    def cursor(
+        self,
+        name: str,
+        *,
         binary: bool = False,
         row_factory: Optional[RowFactory] = None,
-    ) -> "AsyncCursor":
-=======
-    @overload
-    def cursor(self, *, binary: bool = False) -> AsyncCursor:
+    ) -> AsyncServerCursor:
         ...
 
-    @overload
-    def cursor(self, name: str, *, binary: bool = False) -> AsyncServerCursor:
-        ...
-
     def cursor(
-        self, name: str = "", *, binary: bool = False
+        self,
+        name: str = "",
+        *,
+        binary: bool = False,
+        row_factory: Optional[RowFactory] = None,
     ) -> Union[AsyncCursor, AsyncServerCursor]:
->>>>>>> 431c83a0
         """
         Return a new `AsyncCursor` to send commands and queries to the connection.
         """
         format = Format.BINARY if binary else Format.TEXT
-<<<<<<< HEAD
-        return self.cursor_factory(
-            self, format=format, row_factory=row_factory
-        )
-=======
         if name:
-            return AsyncServerCursor(self, name=name, format=format)
+            return AsyncServerCursor(
+                self, name=name, format=format, row_factory=row_factory
+            )
         else:
-            return AsyncCursor(self, format=format)
->>>>>>> 431c83a0
+            return AsyncCursor(self, format=format, row_factory=row_factory)
 
     async def execute(
         self,
@@ -653,14 +642,9 @@
         params: Optional[Params] = None,
         *,
         prepare: Optional[bool] = None,
-<<<<<<< HEAD
         row_factory: Optional[RowFactory] = None,
-    ) -> "AsyncCursor":
-        cur = await self.cursor(row_factory=row_factory)
-=======
     ) -> AsyncCursor:
-        cur = self.cursor()
->>>>>>> 431c83a0
+        cur = self.cursor(row_factory=row_factory)
         return await cur.execute(query, params, prepare=prepare)
 
     async def commit(self) -> None:
